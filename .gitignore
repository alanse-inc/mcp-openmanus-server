### Project-specific ###
# Logs
logs/

# Data
data/

# Workspace
workspace/

### Python ###
# Byte-compiled / optimized / DLL files
__pycache__/
*.py[cod]
*$py.class

# C extensions
*.so

# Distribution / packaging
.Python
build/
develop-eggs/
dist/
downloads/
eggs/
.eggs/
lib/
lib64/
parts/
sdist/
var/
wheels/
share/python-wheels/
*.egg-info/
.installed.cfg
*.egg
MANIFEST

# PyInstaller
#  Usually these files are written by a python script from a template
#  before PyInstaller builds the exe, so as to inject date/other infos into it.
*.manifest
*.spec

# Installer logs
pip-log.txt
pip-delete-this-directory.txt

# Unit test / coverage reports
htmlcov/
.tox/
.nox/
.coverage
.coverage.*
.cache
nosetests.xml
coverage.xml
*.cover
*.py,cover
.hypothesis/
.pytest_cache/
cover/

# Translations
*.mo
*.pot

# Django stuff:
*.log
local_settings.py
db.sqlite3
db.sqlite3-journal

# Flask stuff:
instance/
.webassets-cache

# Scrapy stuff:
.scrapy

# Sphinx documentation
docs/_build/

# PyBuilder
.pybuilder/
target/

# Jupyter Notebook
.ipynb_checkpoints

# IPython
profile_default/
ipython_config.py

# pyenv
#   For a library or package, you might want to ignore these files since the code is
#   intended to run in multiple environments; otherwise, check them in:
# .python-version

# pipenv
#   According to pypa/pipenv#598, it is recommended to include Pipfile.lock in version control.
#   However, in case of collaboration, if having platform-specific dependencies or dependencies
#   having no cross-platform support, pipenv may install dependencies that don't work, or not
#   install all needed dependencies.
#Pipfile.lock

# UV
#   Similar to Pipfile.lock, it is generally recommended to include uv.lock in version control.
#   This is especially recommended for binary packages to ensure reproducibility, and is more
#   commonly ignored for libraries.
#uv.lock

# poetry
#   Similar to Pipfile.lock, it is generally recommended to include poetry.lock in version control.
#   This is especially recommended for binary packages to ensure reproducibility, and is more
#   commonly ignored for libraries.
#   https://python-poetry.org/docs/basic-usage/#commit-your-poetrylock-file-to-version-control
#poetry.lock

# pdm
#   Similar to Pipfile.lock, it is generally recommended to include pdm.lock in version control.
#pdm.lock
#   pdm stores project-wide configurations in .pdm.toml, but it is recommended to not include it
#   in version control.
#   https://pdm.fming.dev/latest/usage/project/#working-with-version-control
.pdm.toml
.pdm-python
.pdm-build/

# PEP 582; used by e.g. github.com/David-OConnor/pyflow and github.com/pdm-project/pdm
__pypackages__/

# Celery stuff
celerybeat-schedule
celerybeat.pid

# SageMath parsed files
*.sage.py

# Environments
.env
.venv
env/
venv/
ENV/
env.bak/
venv.bak/

# Spyder project settings
.spyderproject
.spyproject

# Rope project settings
.ropeproject

# mkdocs documentation
/site

# mypy
.mypy_cache/
.dmypy.json
dmypy.json

# Pyre type checker
.pyre/

# pytype static type analyzer
.pytype/

# Cython debug symbols
cython_debug/

# PyCharm
#  JetBrains specific template is maintained in a separate JetBrains.gitignore that can
#  be found at https://github.com/github/gitignore/blob/main/Global/JetBrains.gitignore
#  and can be added to the global gitignore or merged into this file.  For a more nuclear
#  option (not recommended) you can uncomment the following to ignore the entire idea folder.
.idea/

# PyPI configuration file
.pypirc

### Visual Studio Code ###
.vscode/*
!.vscode/settings.json
!.vscode/tasks.json
!.vscode/launch.json
!.vscode/extensions.json
!.vscode/*.code-snippets

# Local History for Visual Studio Code
.history/

<<<<<<< HEAD
# Workspace
workspace/
.DS_Store
=======
# Built Visual Studio Code Extensions
*.vsix
>>>>>>> 91b1d06f
<|MERGE_RESOLUTION|>--- conflicted
+++ resolved
@@ -192,11 +192,8 @@
 # Local History for Visual Studio Code
 .history/
 
-<<<<<<< HEAD
-# Workspace
-workspace/
-.DS_Store
-=======
 # Built Visual Studio Code Extensions
 *.vsix
->>>>>>> 91b1d06f
+
+# OSX
+.DS_Store